--- conflicted
+++ resolved
@@ -31,15 +31,7 @@
         let evt_log = evt_log.clone();
         let snapshot_store = snapshot_store.clone();
         let counter = Counter::default()
-<<<<<<< HEAD
             .entity()
-            .cmd::<Increase>()
-            .cmd::<Decrease>()
-=======
-            .entity("counter", id)
-            //.cmd::<Increase>()
-            //.cmd::<Decrease>()
->>>>>>> b8b9e2b1
             .spawn(
                 id,
                 None,
@@ -87,15 +79,7 @@
         let snapshot_store = snapshot_store.clone();
         tasks.spawn(async move {
             let _ = Counter::default()
-<<<<<<< HEAD
                 .entity()
-                .cmd::<Increase>()
-                .cmd::<Decrease>()
-=======
-                .entity("counter", id)
-                //.cmd::<Increase>()
-                //.cmd::<Decrease>()
->>>>>>> b8b9e2b1
                 .spawn(
                     id,
                     None,
